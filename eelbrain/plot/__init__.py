--- conflicted
+++ resolved
@@ -13,15 +13,9 @@
 from ._topo import TopoArray, TopoButterfly, Topomap, TopomapBins
 from ._uts import UTSStat, UTS, UTSClusters
 from ._utsnd import Array, Butterfly
-<<<<<<< HEAD
-from ._uv import (Barplot, Boxplot, Correlation, Histogram, PairwiseLegend,
-                  Regression, Timeplot)
-from . import brain
-from . import glassbrain
-=======
 from ._uv import (
     Barplot, Boxplot, Correlation, Histogram, PairwiseLegend, Regression,
     Timeplot,
 )
 from . import brain
->>>>>>> a78a242b
+from . import glassbrain